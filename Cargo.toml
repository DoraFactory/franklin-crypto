--- conflicted
+++ resolved
@@ -32,13 +32,8 @@
 serde = {version = "1", features = ["derive"]}
 num-derive = "0.2"
 
-<<<<<<< HEAD
 #bellman = { package = "bellman_ce", path = "../bellman" }
 bellman = { package = "bellman_ce", git = "https://github.com/matter-labs/bellman", branch = "gpu-prover" }
-=======
-bellman = { package = "bellman_ce", path = "../bellman" }
-# bellman = { package = "bellman_ce", git = "https://github.com/matter-labs/bellman", branch = "dev" }
->>>>>>> 2be2cf8a
 blake2-rfc_bellman_edition = "0.0.1"
 #poseidon_hash = { path = "../poseidon_hash" }
 #poseidon_hash = {git = "https://github.com/shamatar/poseidon_hash.git"}
