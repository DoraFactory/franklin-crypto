--- conflicted
+++ resolved
@@ -14,12 +14,8 @@
 extern crate sha2;
 extern crate sha3;
 extern crate splitmut;
-<<<<<<< HEAD
 extern crate tiny_keccak;
-=======
-extern crate blake2;
 extern crate serde;
->>>>>>> dcf75d5e
 
 #[macro_use]
 extern crate lazy_static;
