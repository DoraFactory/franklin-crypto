--- conflicted
+++ resolved
@@ -212,20 +212,6 @@
     }
 }
 
-<<<<<<< HEAD
-// #[test]
-// fn blake2s_consistency_test() {
-//     let personalization = b"Hello_w!";
-//     let tag = b"World_123!";
-//     let mut h = Blake2s::with_params(32, &[], &[], personalization);
-//     h.update(constants::GH_FIRST_BLOCK);
-//     h.update(tag);
-//     let h = h.finalize().as_ref().to_vec();
-//     let reference = hex!("989e1d96f8d977db95b7fcb59d26fe7f66b4e21e84cdb9387b67aa78ebd07ecf");
-
-//     assert_eq!(reference[..], h[..]);
-// }
-=======
 #[test]
 fn blake2s_consistency_test() {
     let personalization = b"Hello_w!";
@@ -236,5 +222,4 @@
     let h = h.finalize().as_ref().to_vec();
     //let reference = hex!("989e1d96f8d977db95b7fcb59d26fe7f66b4e21e84cdb9387b67aa78ebd07ecf");
     //assert_eq!(reference[..], h[..]);
-}
->>>>>>> 4cf9dfa6
+}