--- conflicted
+++ resolved
@@ -14,6 +14,10 @@
 use rand::{Rng, SeedableRng};
 use rand::chacha::ChaChaRng;
 
+use crate::bellman::pairing::bn256::Fq12 as Bn256Fq12;
+
+use crate::bellman::pairing::bls12_381::Fq12 as Bls12Fq12;
+
 use std::str::FromStr;
 
 
@@ -78,13 +82,9 @@
 G1: GenericCurveAffine<Base = F>, G2: GenericCurveAffine<Base = T2::Witness>
 {
     fn get_x() -> BigUint;
-<<<<<<< HEAD
     fn get_x_ternary_decomposition() -> &'static [i64]; 
     fn get_half_x_ternary_decomposition() -> &'static [i64]; 
-=======
-    fn get_x_ternary_decomposition() -> &'static [i64];
     fn get_miller_loop_scalar_decomposition() -> &'static [i8]; 
->>>>>>> 30650641
     fn get_hard_part_ops_chain(&self) -> (Vec<Ops>, usize);
     fn get_hard_part_generator() -> T12::Witness;
     fn g1_subgroup_check<'a, CS: ConstraintSystem<E>>(
@@ -471,7 +471,7 @@
 
 use std::sync::Once;
 static INIT_HARD_PART_GEN: Once = Once::new();
-static mut HARD_PART_GEN: Option<Fq12> = None;
+static mut HARD_PART_GEN: Option<Bn256Fq12> = None;
 
 
 impl<E: Engine> PairingParams<
@@ -501,7 +501,7 @@
         &ARR
     }
 
-    fn get_hard_part_generator() -> crate::bellman::pairing::bn256::Fq12 {
+    fn get_hard_part_generator() -> Bn256Fq12 {
         unsafe {
             INIT_HARD_PART_GEN.call_once(|| {
                 let mut rng = ChaChaRng::from_seed(&[42]);
@@ -514,18 +514,21 @@
                 let x = Self::get_x();
 
                 while !found {
-                    let cand: Fq12 = rng.gen();
-                    if cand == Fq12::one() {
+                    let cand: Bn256Fq12 = rng.gen();
+                    if cand == Bn256Fq12::one() {
                         continue;
                     }
                     for (ops_chain, num_of_variables) in chains.iter() {
-                        let mut scratchpad = vec![Fq12::zero(); *num_of_variables];
+                        let mut scratchpad = vec![Bn256Fq12::zero(); *num_of_variables];
                         scratchpad[0] = cand.clone();
                         for op in ops_chain.into_iter() {
                             let out_idx = match op {
                                 Ops::ExpByX(out_idx, in_idx) => {
                                     scratchpad[*out_idx] = scratchpad[*in_idx].pow(x.to_u64_digits());
                                     out_idx
+                                },
+                                Ops::ExpByHalfOfX(out_idx, in_idx) => {
+                                    unimplemented!("we don't need that")
                                 },
                                 Ops::Mul(out_idx, left_idx, right_idx) => {
                                     let mut tmp = scratchpad[*left_idx];
@@ -553,7 +556,7 @@
                                 },
                             };
                             
-                            if scratchpad[*out_idx] == Fq12::one() {
+                            if scratchpad[*out_idx] == Bn256Fq12::one() {
                                 continue;
                             }
                         }
@@ -664,6 +667,7 @@
     }
     /* This final exp. hard part implemented in https://eprint.iacr.org/2022/1162.pdf
     Since, our x is negative but in our implementation we use positive x_decomposition so after every exp must be conjuctive. Bls12 have such specification
+    0. f = conj(f)
     1. t0 = f^2                                         8. t2 = t1^x   t2 = conj(t2)             15. t1 = conj(t1)
     2. t1 = f^x  t1 = conj(t1)                          9. t1 = frob(t1)                         16. t1 = t1 * t2
     3. t2 = conj(f)                                     10. t1 = t1 * t2                         17. t1 = t1 * t0
@@ -678,7 +682,7 @@
 
 
         let ops_chain = vec![
-           /*1*/ Ops::Square(t0, f), /*2*/ Ops::ExpByX(t1, f), Ops::Conj(t1, t1), /*3*/Ops::Conj(t2, f), /*4*/ Ops::Mul(t1, t1, t2),
+           /*0*/ Ops::Conj(f, f),  /*1*/ Ops::Square(t0, f), /*2*/ Ops::ExpByX(t1, f), Ops::Conj(t1, t1), /*3*/Ops::Conj(t2, f), /*4*/ Ops::Mul(t1, t1, t2),
            /*5*/ Ops::ExpByX(t2, t1), Ops::Conj(t2, t2), /*6*/ Ops::Conj(t1, t1), /*7*/Ops::Mul(t1, t1, t2), /*8*/ Ops::ExpByX(t2, t1), Ops::Conj(t2, t2), 
            /*9*/ Ops::Frob(t1, t1, 1), /*10*/Ops::Mul(t1, t1, t2), /*11*/Ops::Mul(f, f, t0), /*12*/ Ops::ExpByX(t0, t1), Ops::Conj(t0, t0),
            /*13*/ Ops::ExpByX(t2, t0), Ops::Conj(t2, t2), /*14*/ Ops::Frob(t0, t1, 2), /*15*/Ops::Conj(t1, t1), /*16*/Ops::Mul(t1, t1, t2),
@@ -709,11 +713,6 @@
 
 
 }
-
-
-
-
-
 
 
 impl<E: Engine> PairingParams<
@@ -740,6 +739,17 @@
         ];
         &ARR
     }
+    fn get_miller_loop_scalar_decomposition() -> &'static [i8] {
+        const ARR : [i8; 63] =  [
+            1, 1, 0, 1, 0, 0, 1, 0, 0, 0, 0, 0, 0, 0, 0, 1, 0, 0, 0, 0, 0, 0, 0, 0, 0, 0, 
+            0, 0, 0, 0, 0, 0, 0, 0, 0, 0, 0, 0, 0, 0, 0, 0, 0, 0, 0, 0, 0, 1, 0, 0, 0, 0,
+            0, 0, 0, 0, 0, 0, 0, 0, 0, 0, 0
+        ];
+        &ARR
+
+        // let res = Self::get_x_ternary_decomposition().iter().map(|x| (*x as i8)).collect::<Vec<_>>();
+        // &res
+    } 
 
     fn get_hard_part_generator() -> crate::bellman::pairing::bls12_381::Fq12 {
         crate::bellman::pairing::bls12_381::Fq12::one()
@@ -755,58 +765,21 @@
     fn g1_subgroup_check<'a, CS: ConstraintSystem<E>>(
         _cs: &mut CS, _p: &AffinePoint<'a, E, <Bls12 as Engine>::G1Affine, BLS12Extension2Params>
     ) -> Result<Boolean, SynthesisError> {
-        todo!()
+        Ok(Boolean::constant(false))
     }
     
     fn miller_loop_postprocess<'a, CS: ConstraintSystem<E>>(
         cs: &mut CS,
         p: &AffinePoint<'a, E, <Bls12 as Engine>::G1Affine, BLS12Extension2Params>,
-        q: &TwistedCurvePoint<'a, E, <Bls12 as Engine>::G2Affine, <Bls12 as Engine>::Fq, BLS12Extension2Params>, 
-        t: &mut TwistedCurvePoint<'a, E, <Bls12 as Engine>::G2Affine, <Bls12 as Engine>::Fq, BLS12Extension2Params>, 
-        f: &Fp12<'a, E, <Bls12 as Engine>::Fq, Bls12Extension12Params>,
+        q: &TwistedCurvePoint<'a, E, <Bls12 as Engine>::G2Affine, <Bls12 as Engine>::Fq, BLS12Extension2Params>,
+        miller_loop_result: MillerLoopResult<
+            'a, E, <Bls12 as Engine>::Fq, <Bls12 as Engine>::G2Affine, Bls12Extension12Params, 
+            BLS12Extension6Params, BLS12Extension2Params
+        >, 
         is_safe_version: bool,
     ) -> Result<(Fp12<'a, E, <Bls12 as Engine>::Fq, Bls12Extension12Params>, Boolean), SynthesisError> {
-        // subgroup check for BN256 curve is of the form: 
-        // twisted_frob(Q) = [u]*Q
-        let mut q_u = t.clone();
-        
-        // # remaining addition chain from u to t = 6 * u + 2
-        // # u -> 2 * u -> 3u = 2u + u -> 3u + 1 -> 6u + 2
-        // during main cycle of Miller_loop we have computed f_t, and t*Q to compute the relation:
-        // f_{a+b} = f_a * f_b * line_function_{a*Q, b*Q}, hence:
-        // f_{2 * u} = (f_u)^2 * line_function(u*Q, u*Q)
-        // f_{3 * u} = f_{2 * u} * f_u * line_function(2u * Q, u*Q)
-        // f_{3u + 1} = f_{3u} *f_1 * line_function(3u*Q, Q) = f_{3u} * line_function(3u*Q, Q)
-        // f_{6u + 2} = f_{3u+1}^2 * line_function((3u+1)Q, (3u+1)Q)
-        
-        // computing f_{2u}
-        let line_eval = Self::double_and_eval(cs, t, &p)?;
-        let mut acc = f.square(cs)?;
-        acc = Self::mul_by_line_function_eval(cs, &acc, line_eval)?;
-
-        // computing f_{3u}
-        let line_eval = Self::add_and_eval(cs, t, &q_u, p)?;
-        acc = Fp12::mul(cs, &acc, &f)?;
-        acc = Self::mul_by_line_function_eval(cs, &acc, line_eval)?;
-
-        // computing f_{3u+1}
-        let line_eval = Self::add_and_eval(cs, t, &q, p)?;
-        acc = Self::mul_by_line_function_eval(cs, &acc, line_eval)?;
-
-        // computing f_{6u+2}
-        let line_eval = Self::double_and_eval(cs, t, &p)?;
-        acc = acc.square(cs)?;
-        acc = Self::mul_by_line_function_eval(cs, &acc, line_eval)?;
-
-        let q2_subgroup_exception = if is_safe_version {
-            //TwistedCurvePoint::equals(cs, &mut q2, &mut q_u)?.not()
-            Boolean::constant(false)
-        } else {
-            Boolean::constant(false)
-        };
-        println!("q2 subgroup check: {}", q2_subgroup_exception.get_value().unwrap());
-
-        Ok((acc, q2_subgroup_exception))
+
+        Ok((miller_loop_result.fp12_acc , Boolean::constant(false)))
     }
 }
 
@@ -816,11 +789,8 @@
     use super::*;
     use crate::plonk::circuit::Width4WithCustomGates;
     use crate::bellman::plonk::better_better_cs::gates::selector_optimized_with_d_next::SelectorOptimizedWidth4MainGateWithDNext;
-<<<<<<< HEAD
     use bellman::bls12_381;
-=======
     use bellman::GenericCurveProjective;
->>>>>>> 30650641
     use rand::{XorShiftRng, SeedableRng, Rng};
     use crate::bellman::plonk::better_better_cs::cs::*;
     use crate::bellman::kate_commitment::{Crs, CrsForMonomialForm};
@@ -869,44 +839,44 @@
         assert!(cs.is_satisfied()); 
     }
 
-    // #[test]
-    // fn test_miller_loop_for_bls12_curve() {
-    //     const LIMB_SIZE: usize = 80;
-    //     const SAFE_VERSION: bool = true;
-
-    //     let mut cs = TrivialAssembly::<
-    //         Bls12, Width4WithCustomGates, SelectorOptimizedWidth4MainGateWithDNext
-    //     >::new();
-    //     inscribe_default_bitop_range_table(&mut cs).unwrap();
-    //     let circuit_params = generate_optimal_circuit_params_for_bls12::<Bls12, _>(&mut cs, LIMB_SIZE, LIMB_SIZE);
-
-    //     let mut rng = rand::thread_rng();
-    //     let p_wit: bls12_381::G1Affine = rng.gen();
-    //     let q_wit: bls12_381::G2Affine  = rng.gen();
-    //     let miller_loop_wit = Bls12::miller_loop(
-    //         [(&(p_wit.prepare()), &(q_wit.prepare()))].iter(),
-    //     );
-    //     let (q_wit_x, q_wit_y) = bellman::CurveAffine::as_xy(&q_wit); 
-
-    //     let p = AffinePoint::alloc(&mut cs, Some(p_wit), &circuit_params).unwrap();
-    //     let q_x = Fp2::alloc(&mut cs, Some(*q_wit_x), &circuit_params.base_field_rns_params).unwrap();
-    //     let q_y = Fp2::alloc(&mut cs, Some(*q_wit_y), &circuit_params.base_field_rns_params).unwrap();  
-    //     let q = TwistedCurvePoint::from_coordinates(q_x, q_y);
-        
-    //     let counter_start = cs.get_current_step_number();
-
-    //     let (f, mut t) = Bls12PairingParams::miller_loop(&mut cs, &p, &q).unwrap();
-    //     let (mut f, _exc) = Bls12PairingParams::miller_loop_postprocess(&mut cs, &p, &q, &mut t, &f, SAFE_VERSION).unwrap();
-    //     let counter_end = cs.get_current_step_number();
-    //     println!("num of gates: {}", counter_end - counter_start);
-        
-    //     let mut actual_pairing_res = Fp12::alloc(
-    //         &mut cs, Some(miller_loop_wit), &circuit_params.base_field_rns_params
-    //     ).unwrap();
-    //     Fp12::enforce_equal(&mut cs, &mut f, &mut actual_pairing_res).unwrap();
-
-    //     assert!(cs.is_satisfied()); 
-    // }
+    #[test]
+    fn test_miller_loop_for_bls12_curve() {
+        const LIMB_SIZE: usize = 72;
+        const SAFE_VERSION: bool = true;
+
+        let mut cs = TrivialAssembly::<
+            Bls12, Width4WithCustomGates, SelectorOptimizedWidth4MainGateWithDNext
+        >::new();
+        inscribe_default_bitop_range_table(&mut cs).unwrap();
+        let circuit_params = generate_optimal_circuit_params_for_bls12::<Bls12, _>(&mut cs, LIMB_SIZE, LIMB_SIZE);
+
+        let mut rng = rand::thread_rng();
+        let p_wit: bls12_381::G1Affine = rng.gen();
+        let q_wit: bls12_381::G2Affine  = rng.gen();
+        let miller_loop_wit = Bls12::miller_loop(
+            [(&(p_wit.prepare()), &(q_wit.prepare()))].iter(),
+        );
+        let (q_wit_x, q_wit_y) = bellman::CurveAffine::as_xy(&q_wit); 
+
+        let p = AffinePoint::alloc(&mut cs, Some(p_wit), &circuit_params).unwrap();
+        let q_x = Fp2::alloc(&mut cs, Some(*q_wit_x), &circuit_params.base_field_rns_params).unwrap();
+        let q_y = Fp2::alloc(&mut cs, Some(*q_wit_y), &circuit_params.base_field_rns_params).unwrap();  
+        let q = TwistedCurvePoint::from_coordinates(q_x, q_y);
+        
+        let counter_start = cs.get_current_step_number();
+
+        let f = Bls12PairingParams::miller_loop(&mut cs, &p, &q).unwrap();
+        let (mut f, _exc) = Bls12PairingParams::miller_loop_postprocess(&mut cs, &p, &q, f, SAFE_VERSION).unwrap();
+        let counter_end = cs.get_current_step_number();
+        println!("num of gates: {}", counter_end - counter_start);
+        
+        let mut actual_pairing_res = Fp12::alloc(
+            &mut cs, Some(miller_loop_wit), &circuit_params.base_field_rns_params
+        ).unwrap();
+        Fp12::enforce_equal(&mut cs, &mut f, &mut actual_pairing_res).unwrap();
+
+        assert!(cs.is_satisfied()); 
+    }
 
     #[test]
     fn test_final_exp_for_bn256_curve() {
@@ -938,36 +908,36 @@
         Fp12::enforce_equal(&mut cs, &mut exp, &mut actual_exp).unwrap();
         assert!(cs.is_satisfied()); 
     }
-    // #[test]
-    // fn test_final_exp_for_bls12_curve() {
-    //     const LIMB_SIZE: usize = 72;
-    //     const SAFE_VERSION: bool = true;
-
-    //     let mut cs = TrivialAssembly::<
-    //         Bls12, Width4WithCustomGates, SelectorOptimizedWidth4MainGateWithDNext
-    //     >::new();
-    //     inscribe_default_bitop_range_table(&mut cs).unwrap();
-    //     let circuit_params = generate_optimal_circuit_params_for_bls12::<Bls12, _>(&mut cs, LIMB_SIZE, LIMB_SIZE);
-    //     let pairing_params = PairingParams::<Bls12>::new(Bls12HardPartMethod::FuentesCastaneda);
-
-    //     //let params = generate_optimal_circuit_params_for_bn\let mut rng = rand::thread_rng();
-    //     let mut rng = rand::thread_rng();
-    //     let f_wit: <Bls12 as Engine>::Fqk = rng.gen();
-    //     let exp_wit = Bls12::final_exponentiation(&f_wit);
-
-    //     let mut f = Fp12::alloc(&mut cs, Some(f_wit), &circuit_params.base_field_rns_params).unwrap();
-    //     let mut actual_exp = Fp12::alloc(&mut cs, exp_wit, &circuit_params.base_field_rns_params).unwrap();
-        
-    //     let counter_start = cs.get_current_step_number();
-    //     let (mut wrapped, _) = Bls12PairingParams::final_exp_easy_part(&mut cs, &mut f, SAFE_VERSION).unwrap();
-    //     wrapped = pairing_params.final_exp_hard_part(&mut cs, &wrapped, SAFE_VERSION).unwrap();
-    //     let mut exp = wrapped.decompress(&mut cs).unwrap();
-    //     let counter_end = cs.get_current_step_number();
-    //     println!("num of gates: {}", counter_end - counter_start);
-        
-    //     Fp12::enforce_equal(&mut cs, &mut exp, &mut actual_exp).unwrap();
-    //     assert!(cs.is_satisfied()); 
-    // }
+    #[test]
+    fn test_final_exp_for_bls12_curve() {
+        const LIMB_SIZE: usize = 72;
+        const SAFE_VERSION: bool = true;
+
+        let mut cs = TrivialAssembly::<
+            Bls12, Width4WithCustomGates, SelectorOptimizedWidth4MainGateWithDNext
+        >::new();
+        inscribe_default_bitop_range_table(&mut cs).unwrap();
+        let circuit_params = generate_optimal_circuit_params_for_bls12::<Bls12, _>(&mut cs, LIMB_SIZE, LIMB_SIZE);
+        let pairing_params = Bls12PairingParams::<Bls12>::new(Bls12HardPartMethod::Simple);
+
+        //let params = generate_optimal_circuit_params_for_bn\let mut rng = rand::thread_rng();
+        let mut rng = rand::thread_rng();
+        let f_wit: <Bls12 as Engine>::Fqk = rng.gen();
+        let exp_wit = Bls12::final_exponentiation(&f_wit);
+
+        let mut f = Fp12::alloc(&mut cs, Some(f_wit), &circuit_params.base_field_rns_params).unwrap();
+        let mut actual_exp = Fp12::alloc(&mut cs, exp_wit, &circuit_params.base_field_rns_params).unwrap();
+        
+        let counter_start = cs.get_current_step_number();
+        let (mut wrapped, _) = Bls12PairingParams::final_exp_easy_part(&mut cs, &mut f, SAFE_VERSION).unwrap();
+        wrapped = pairing_params.final_exp_hard_part(&mut cs, &wrapped, SAFE_VERSION).unwrap();
+        let mut exp = wrapped.decompress(&mut cs).unwrap();
+        let counter_end = cs.get_current_step_number();
+        println!("num of gates: {}", counter_end - counter_start);
+        
+        Fp12::enforce_equal(&mut cs, &mut exp, &mut actual_exp).unwrap();
+        assert!(cs.is_satisfied()); 
+    }
 
 
     fn test_pairing_for_bn256_curve_impl(
@@ -1035,52 +1005,67 @@
 
         assert!(cs.is_satisfied()); 
     }
-<<<<<<< HEAD
-    // fn test_pairing_for_bls12_curve() {
-    //     const LIMB_SIZE: usize = 72;
-    //     const SAFE_VERSION: bool = true;
-    //     const METHOD : Bls12HardPartMethod = Bls12HardPartMethod::Naive;
-
-    //     let mut cs = TrivialAssembly::<
-    //         Bls12, Width4WithCustomGates, SelectorOptimizedWidth4MainGateWithDNext
-    //     >::new();
-    //     inscribe_default_bitop_range_table(&mut cs).unwrap();
-    //     let circuit_params = generate_optimal_circuit_params_for_bls12::<Bls12, _>(&mut cs, LIMB_SIZE, LIMB_SIZE);
-    //     let pairing_params = Bls12PairingParams::<Bls12>::new(METHOD);
-
-    //     let mut rng = rand::thread_rng();
-    //     let p_wit: <Bls12 as Engine>::G1Affine = rng.gen();
-    //     let q_wit: <Bls12 as Engine>::G2Affine = rng.gen();
-    //     let mut res_wit = Bls12::pairing(p_wit, q_wit);
-
-    //     let (q_wit_x, q_wit_y) = bellman::CurveAffine::as_xy(&q_wit); 
-
-    //     let mut p = AffinePoint::alloc(&mut cs, Some(p_wit), &circuit_params).unwrap();
-    //     let q_x = Fp2::alloc(&mut cs, Some(*q_wit_x), &circuit_params.base_field_rns_params).unwrap();
-    //     let q_y = Fp2::alloc(&mut cs, Some(*q_wit_y), &circuit_params.base_field_rns_params).unwrap();  
-    //     let mut q = TwistedCurvePoint::from_coordinates(q_x, q_y);
-        
-    //     let counter_start = cs.get_current_step_number();
-    //     let (wrapped_res, any_exception) = pairing_params.pairing(&mut cs, &mut p, &mut q, SAFE_VERSION).unwrap();
-    //     let mut res = wrapped_res.decompress(&mut cs).unwrap();
-    //     let counter_end = cs.get_current_step_number();
-    //     println!("num of gates: {}", counter_end - counter_start);
-        
-    //     let mut actual_pairing_res = Fp12::alloc(
-    //         &mut cs, Some(res_wit), &circuit_params.base_field_rns_params
-    //     ).unwrap();
-    //     Fp12::enforce_equal(&mut cs, &mut res, &mut actual_pairing_res).unwrap();
-    //     Boolean::enforce_equal(&mut cs, &any_exception, &Boolean::Constant(false)).unwrap();
-
-    //     assert!(cs.is_satisfied()); 
-    // }
-=======
- 
+
+    fn test_pairing_for_bls12_curve_impl(
+        g1_is_const: bool, g2_is_const: bool, limb_size: usize, is_safe_version: bool, 
+        hard_part_exp_method: Bls12HardPartMethod
+    ) {
+        let mut cs = TrivialAssembly::<
+            Bls12, Width4WithCustomGates, SelectorOptimizedWidth4MainGateWithDNext
+        >::new();
+        inscribe_default_bitop_range_table(&mut cs).unwrap();
+        let circuit_params = generate_optimal_circuit_params_for_bls12::<Bls12, _>(&mut cs, limb_size, limb_size);
+        let pairing_params = Bls12PairingParams::<Bls12>::new(hard_part_exp_method);
+
+        let mut rng = rand::thread_rng();
+        let p_wit: <Bls12 as Engine>::G1Affine = rng.gen();
+        let q_wit: <Bls12 as Engine>::G2Affine = rng.gen();
+        let mut res_wit = Bls12::pairing(p_wit, q_wit);
+
+        let (q_wit_x, q_wit_y) = bellman::CurveAffine::as_xy(&q_wit); 
+        let mut p = if g1_is_const {
+            AffinePoint::constant(p_wit, &circuit_params)
+        } else {
+            AffinePoint::alloc(&mut cs, Some(p_wit), &circuit_params).unwrap()
+        };
+        
+        let mut q = if g2_is_const {
+            TwistedCurvePoint::constant(q_wit, &circuit_params.base_field_rns_params)
+        } else {
+            let q_x = Fp2::alloc(&mut cs, Some(*q_wit_x), &circuit_params.base_field_rns_params).unwrap();
+            let q_y = Fp2::alloc(&mut cs, Some(*q_wit_y), &circuit_params.base_field_rns_params).unwrap();  
+            TwistedCurvePoint::from_coordinates(q_x, q_y)       
+        };
+        
+        let counter_start = cs.get_current_step_number();
+        let (wrapped_res, any_exception) = pairing_params.pairing(
+            &mut cs, &mut p, &mut q, is_safe_version
+        ).unwrap();
+        let mut res = wrapped_res.decompress(&mut cs).unwrap();
+        let counter_end = cs.get_current_step_number();
+        
+        let total_num_of_gates = counter_end - counter_start;
+        let is_const_test = g1_is_const && g2_is_const;
+        if is_const_test {
+            assert_eq!(total_num_of_gates, 0);
+        } else {
+            println!("num of gates: {}", total_num_of_gates);
+        }
+        
+        let mut actual_pairing_res = Fp12::alloc(
+            &mut cs, Some(res_wit), &circuit_params.base_field_rns_params
+        ).unwrap();
+        Fp12::enforce_equal(&mut cs, &mut res, &mut actual_pairing_res).unwrap();
+        Boolean::enforce_equal(&mut cs, &any_exception, &Boolean::Constant(false)).unwrap();
+
+        assert!(cs.is_satisfied()); 
+    }
+    
+    
     #[test]
     fn test_pairing_for_bn256_curve_general() {
         test_pairing_for_bn256_curve_impl(false, false, 72, true, Bn256HardPartMethod::Naive)
     }
->>>>>>> 30650641
 
     #[test]
     fn test_pairing_for_bn256_curve_for_recursion() {
@@ -1091,6 +1076,11 @@
     fn const_propagation_test_for_pairing_for_bn256_curve() {
         test_pairing_for_bn256_curve_impl(true, true, 72, true, Bn256HardPartMethod::Naive)
     }
-}
-
-
+
+    #[test]
+    fn test_pairing_for_bls12_curve_general() {
+        test_pairing_for_bls12_curve_impl(false, false, 72, true, Bls12HardPartMethod::Simple)
+    }
+}
+
+
